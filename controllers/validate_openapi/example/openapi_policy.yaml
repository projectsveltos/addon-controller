# This openapi policy makes sure that each deployment has replicas >=3

# To use this openapi policy:
# 1. save it in a file "replica-convention.yaml" 
# 2. create a ConfigMap containing it: kubectl create configmap depl-replica-convention --from-file=replica-convention.yaml
<<<<<<< HEAD
# 3. create an AddonConstraint instance referencing it
#apiVersion: lib.projectsveltos.io/v1alpha1
#kind: AddonConstraint
=======
# 3. create an AddonCompliance instance referencing it
#apiVersion: lib.projectsveltos.io/v1alpha1
#kind: AddonCompliance
>>>>>>> 8c8e79d4
#metadata:
# name: depl-name-convention
#spec:
#  clusterSelector: env=production
#  openAPIValidationRefs:
#  - namespace: default
#    name: depl-replica-convention
#    kind: ConfigMap


openapi: 3.0.0
info:
  title: Kubernetes Replica Validation
  version: 1.0.0

paths:
  /apis/apps/v1/namespaces/{namespace}/deployments/{deployment}:
    put:
      parameters:
        - in: path
          name: namespace
          required: true
          schema:
            type: string
            minimum: 1
          description: The namespace of the resource
        - in: path
          name: deployment
          required: true
          schema:
            type: string
            minimum: 1
          description: The name of the resource
      summary: Create/Update a new deployment
      requestBody:
        required: true
        content:
          application/json:
            schema:
              $ref: '#/components/schemas/Deployment'
      responses:
        '200':
          description: OK

components:
  schemas:
    Deployment:
      type: object
      properties:
        metadata:
          type: object
          properties:
            name:
              type: string
        spec:
          type: object
          properties:
            replicas:
              type: integer
              minimum: 3<|MERGE_RESOLUTION|>--- conflicted
+++ resolved
@@ -3,15 +3,9 @@
 # To use this openapi policy:
 # 1. save it in a file "replica-convention.yaml" 
 # 2. create a ConfigMap containing it: kubectl create configmap depl-replica-convention --from-file=replica-convention.yaml
-<<<<<<< HEAD
-# 3. create an AddonConstraint instance referencing it
-#apiVersion: lib.projectsveltos.io/v1alpha1
-#kind: AddonConstraint
-=======
 # 3. create an AddonCompliance instance referencing it
 #apiVersion: lib.projectsveltos.io/v1alpha1
 #kind: AddonCompliance
->>>>>>> 8c8e79d4
 #metadata:
 # name: depl-name-convention
 #spec:
