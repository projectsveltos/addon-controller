--- conflicted
+++ resolved
@@ -8405,17 +8405,10 @@
         - --report-mode=0
         - --shard-key=
         - --v=5
-<<<<<<< HEAD
-        - --version=v0.34.1
-        command:
-        - /manager
-        image: projectsveltos/addon-controller:v0.34.1
-=======
         - --version=v0.34.2
         command:
         - /manager
         image: projectsveltos/addon-controller:v0.34.2
->>>>>>> e6a8a5c7
         livenessProbe:
           failureThreshold: 3
           httpGet:
