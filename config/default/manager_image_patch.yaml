apiVersion: apps/v1
kind: Deployment
metadata:
  name: controller
  namespace: projectsveltos
spec:
  template:
    spec:
      containers:
      # Change the value of image field below to your controller image URL
<<<<<<< HEAD
      - image: projectsveltos/addon-controller:v0.34.1
=======
      - image: projectsveltos/addon-controller:v0.34.2
>>>>>>> e6a8a5c7
        name: controller<|MERGE_RESOLUTION|>--- conflicted
+++ resolved
@@ -8,9 +8,5 @@
     spec:
       containers:
       # Change the value of image field below to your controller image URL
-<<<<<<< HEAD
-      - image: projectsveltos/addon-controller:v0.34.1
-=======
       - image: projectsveltos/addon-controller:v0.34.2
->>>>>>> e6a8a5c7
         name: controller