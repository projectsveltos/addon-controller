--- conflicted
+++ resolved
@@ -28,11 +28,7 @@
         - --run-mode=do-not-send-updates
         command:
         - /manager
-<<<<<<< HEAD
-        image: projectsveltos/drift-detection-manager:v0.34.1
-=======
         image: projectsveltos/drift-detection-manager:v0.34.2
->>>>>>> e6a8a5c7
         livenessProbe:
           failureThreshold: 3
           httpGet:
