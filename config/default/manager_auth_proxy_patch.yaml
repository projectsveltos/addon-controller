# This patch inject a sidecar container which is a HTTP proxy for the
# controller manager, it performs RBAC authorization against the Kubernetes API using SubjectAccessReviews.
apiVersion: apps/v1
kind: Deployment
metadata:
  name: controller
  namespace: projectsveltos
spec:
  template:
    spec:
      containers:
      - name: controller
        args:
        - "--diagnostics-address=:8443"
        - "--report-mode=0"
        - --shard-key=
        - "--v=5"
<<<<<<< HEAD
        - "--version=v0.34.1"
=======
        - "--version=v0.34.2"
>>>>>>> e6a8a5c7
<|MERGE_RESOLUTION|>--- conflicted
+++ resolved
@@ -15,8 +15,4 @@
         - "--report-mode=0"
         - --shard-key=
         - "--v=5"
-<<<<<<< HEAD
-        - "--version=v0.34.1"
-=======
-        - "--version=v0.34.2"
->>>>>>> e6a8a5c7
+        - "--version=v0.34.2"