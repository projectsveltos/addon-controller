--- conflicted
+++ resolved
@@ -1570,8 +1570,6 @@
 - apiGroups:
   - extension.projectsveltos.io
   resources:
-<<<<<<< HEAD
-=======
   - jsonnetsources
   verbs:
   - get
@@ -1580,7 +1578,6 @@
 - apiGroups:
   - extension.projectsveltos.io
   resources:
->>>>>>> 42219d81
   - yttsources
   verbs:
   - get
